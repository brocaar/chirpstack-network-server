--- conflicted
+++ resolved
@@ -257,11 +257,7 @@
 
 	gw := gateway.Gateway{
 		MAC:         mac,
-<<<<<<< HEAD
-		Name: 		 req.Name,
-=======
 		Name:        req.Name,
->>>>>>> 6e1b55f6
 		Description: req.Description,
 		Location:    location,
 		Altitude:    altitude,
@@ -375,11 +371,7 @@
 		return nil, grpc.Errorf(codes.InvalidArgument, "parse end timestamp: %s", err)
 	}
 
-<<<<<<< HEAD
 	stats, err := gateway.GetGatewayStats(n.ctx.DB, mac, ns.AggregationInterval_name[ int32( req.Interval ) ], start, end)
-=======
-	stats, err := gateway.GetGatewayStats(n.ctx.DB, mac, req.Interval.String(), start, end)
->>>>>>> 6e1b55f6
 	if err != nil {
 		return nil, errToRPCError(err)
 	}
@@ -388,11 +380,7 @@
 
 	for _, stat := range stats {
 		resp.Result = append(resp.Result, &ns.GatewayStats{
-<<<<<<< HEAD
-			StartTimestamp:      stat.Timestamp.Format(time.RFC3339Nano),
-=======
 			Timestamp:           stat.Timestamp.Format(time.RFC3339Nano),
->>>>>>> 6e1b55f6
 			RxPacketsReceived:   int32(stat.RXPacketsReceived),
 			RxPacketsReceivedOK: int32(stat.RXPacketsReceivedOK),
 			TxPacketsReceived:   int32(stat.TXPacketsReceived),
@@ -406,11 +394,7 @@
 func gwToResp(gw gateway.Gateway) *ns.GetGatewayResponse {
 	resp := ns.GetGatewayResponse{
 		Mac:         gw.MAC[:],
-<<<<<<< HEAD
-		Name: 		 gw.Name,
-=======
 		Name:        gw.Name,
->>>>>>> 6e1b55f6
 		Description: gw.Description,
 		CreatedAt:   gw.CreatedAt.Format(time.RFC3339Nano),
 		UpdatedAt:   gw.UpdatedAt.Format(time.RFC3339Nano),
