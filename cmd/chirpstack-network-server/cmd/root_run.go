--- conflicted
+++ resolved
@@ -62,13 +62,9 @@
 		fixV2RedisCache,
 		flushGatewayCache,
 		migrateToClusterKeys,
-<<<<<<< HEAD
 		setupNetworkServerAPI,
 		setupRoaming,
-=======
-		setupAPI,
 		setupGateways,
->>>>>>> 28daf76f
 		startLoRaServer(server),
 		startQueueScheduler,
 	}
