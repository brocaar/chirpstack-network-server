--- conflicted
+++ resolved
@@ -5,34 +5,6 @@
 
 ```
 GLOBAL OPTIONS:
-<<<<<<< HEAD
-   --net-id value                   network identifier (NetID, 3 bytes) encoded as HEX (e.g. 010203) [$NET_ID]
-   --band value                     ism band configuration to use (options: AS_923, AU_915_928, CN_470_510, CN_779_787, EU_433, EU_863_870, KR_920_923, RU_864_869, US_902_928) [$BAND]
-   --band-dwell-time-400ms          band configuration takes 400ms dwell-time into account [$BAND_DWELL_TIME_400ms]
-   --band-repeater-compatible       band configuration takes repeater encapsulation layer into account [$BAND_REPEATER_COMPATIBLE]
-   --ca-cert value                  ca certificate used by the api server (optional) [$CA_CERT]
-   --tls-cert value                 tls certificate used by the api server (optional) [$TLS_CERT]
-   --tls-key value                  tls key used by the api server (optional) [$TLS_KEY]
-   --bind value                     ip:port to bind the api server (default: "0.0.0.0:8000") [$BIND]
-   --redis-url value                redis url (e.g. redis://user:password@hostname:port/0) (default: "redis://localhost:6379") [$REDIS_URL]
-   --gw-mqtt-server value           mqtt broker server used by the gateway backend (e.g. scheme://host:port where scheme is tcp, ssl or ws) (default: "tcp://localhost:1883") [$GW_MQTT_SERVER]
-   --gw-mqtt-username value         mqtt username used by the gateway backend (optional) [$GW_MQTT_USERNAME]
-   --gw-mqtt-password value         mqtt password used by the gateway backend (optional) [$GW_MQTT_PASSWORD]
-   --postgres-dsn value             postgresql dsn (e.g.: postgres://user:password@hostname/database?sslmode=disable) (default: "postgres://localhost/loraserver_ns?sslmode=disable") [$POSTGRES_DSN]
-   --db-automigrate                 automatically apply database migrations [$DB_AUTOMIGRATE]
-   --as-server value                hostname:port of the application-server api server (optional) (default: "127.0.0.1:8001") [$AS_SERVER]
-   --as-ca-cert value               ca certificate used by the application-server client (optional) [$AS_CA_CERT]
-   --as-tls-cert value              tls certificate used by the application-server client (optional) [$AS_TLS_CERT]
-   --as-tls-key value               tls key used by the application-server client (optional) [$AS_TLS_KEY]
-   --nc-server value                hostname:port of the network-controller api server (optional) [$NC_SERVER]
-   --nc-ca-cert value               ca certificate used by the network-controller client (optional) [$NC_CA_CERT]
-   --nc-tls-cert value              tls certificate used by the network-controller client (optional) [$NC_TLS_CERT]
-   --nc-tls-key value               tls key used by the network-controller client (optional) [$NC_TLS_KEY]
-   --deduplication-delay value      time to wait for uplink de-duplication (default: 200ms) [$DEDUPLICATION_DELAY]
-   --get-downlink-data-delay value  delay between uplink delivery to the app server and getting the downlink data from the app server (if any) (default: 100ms) [$GET_DOWNLINK_DATA_DELAY]
-   --help, -h                       show help
-   --version, -v                    print the version
-=======
    --net-id value                          network identifier (NetID, 3 bytes) encoded as HEX (e.g. 010203) [$NET_ID]
    --band value                            ism band configuration to use (options: AS_923, AU_915_928, CN_470_510, CN_779_787, EU_433, EU_863_870, KR_920_923, RU_864_869, US_902_928) [$BAND]
    --band-dwell-time-400ms                 band configuration takes 400ms dwell-time into account [$BAND_DWELL_TIME_400ms]
@@ -62,7 +34,6 @@
    --gw-create-on-stats                    create non-existing gateways on receiving of stats [$GW_CREATE_ON_STATS]
    --help, -h                              show help
    --version, -v                           print the version
->>>>>>> 82851c94
 ```
 
 Both cli arguments and environment-variables can be used to pass configuration
