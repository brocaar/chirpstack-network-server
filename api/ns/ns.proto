syntax = "proto3";

package ns;

// NetworkServer is the network-server service.
service NetworkServer {
	// CreateNodeSession creates the given node-session.
	// The DevAddr must contain the same NwkID as the configured NetID.
	// Node-sessions will expire automatically after the configured TTL.
	rpc CreateNodeSession(CreateNodeSessionRequest) returns (CreateNodeSessionResponse) {}

	// GetNodeSession returns the node-session matching the given DevEUI.
	rpc GetNodeSession(GetNodeSessionRequest) returns (GetNodeSessionResponse) {}

	// UpdateNodeSession updates the given node-session.
	rpc UpdateNodeSession(UpdateNodeSessionRequest) returns (UpdateNodeSessionResponse) {}

	// DeleteNodeSession deletes the node-session matching the given DevAddr.
	rpc DeleteNodeSession(DeleteNodeSessionRequest) returns (DeleteNodeSessionResponse) {}

	// GetRandomDevAddr returns a random DevAddr taking the NwkID prefix into account.
	rpc GetRandomDevAddr(GetRandomDevAddrRequest) returns (GetRandomDevAddrResponse) {}

	// EnqueueDataDownMACCommand adds the downlink mac-command to the queue.
	rpc EnqueueDataDownMACCommand(EnqueueDataDownMACCommandRequest) returns (EnqueueDataDownMACCommandResponse) {}

	// PushDataDown pushes the given downlink payload to the node (only works for Class-C nodes).
	rpc PushDataDown(PushDataDownRequest) returns (PushDataDownResponse) {}

	// CreateGateway creates the given gateway.
	rpc CreateGateway(CreateGatewayRequest) returns (CreateGatewayResponse) {}

	// GetGateway returns data for a particular gateway.
	rpc GetGateway(GetGatewayRequest) returns (GetGatewayResponse) {}

	// UpdateGateway updates an existing gateway.
	rpc UpdateGateway(UpdateGatewayRequest) returns (UpdateGatewayResponse) {}

	// ListGateways returns the existing gateways.
	rpc ListGateways(ListGatewayRequest) returns (ListGatewayResponse) {}

	// DeleteGateway deletes a gateway.
	rpc DeleteGateway(DeleteGatewayRequest) returns (DeleteGatewayResponse) {}

	// GetGatewayStats returns stats of an existing gateway.
	rpc GetGatewayStats(GetGatewayStatsRequest) returns (GetGatewayStatsResponse) {}
}

enum RXWindow {
	// Receive window 1
	RX1 = 0;

	// Receive window 2
	RX2 = 1;
}

message CreateNodeSessionRequest {
	// The address of the device (4 bytes).
	bytes devAddr = 1;

	// The application EUI (8 bytes).
	bytes appEUI = 2;

	// The device EUI (8 bytes).
	bytes devEUI = 3;

	// The network-session key (16 bytes).
	bytes nwkSKey = 4;

	// The next expected uplink frame-counter.
	uint32 fCntUp = 5;

	// The frame-counter used for the next downlink frame.
	uint32 fCntDown = 6;

	// the RX delay value (0 = 1 sec, 1 = 1 sec, 2 = 2 sec ...).
	uint32 rxDelay = 7;

	// The data-rate offset used for RX1 (see LoRaWAN specs for valid values).
	uint32 rx1DROffset = 8;

	// The custom channel frequency list (this is not supported for every
	// ISM band, see the LoRaWAN specs for more information).
	repeated uint32 cFList = 9;

	// The RX window to use for downlink transmissions.
	RXWindow rxWindow = 10;

	// The data-rate to use for RX2 transmissions.
	uint32 rx2DR = 11;

	// Use relax frame-counter mode for ABP devices (this is insecure!).
	bool relaxFCnt = 12;

	// The interval (based on frame-counter) on which to calculate the ideal
	// data-rate and tx-power of the node and if needed, request an adaption.
	uint32 adrInterval = 13;

	// The installation margin to take into account when calculating the ideal
	// data-rate and tx-power. The default recommended value is 5dB.
	double installationMargin = 14;
}

message CreateNodeSessionResponse {}

message GetNodeSessionRequest {
	bytes devEUI = 1;
}

message GetNodeSessionResponse {
	// The address of the device (4 bytes).
	bytes devAddr = 1;

	// The application EUI (8 bytes).
	bytes appEUI = 2;

	// The device EUI (8 bytes).
	bytes devEUI = 3;

	// The network-session key (16 bytes).
	bytes nwkSKey = 4;

	// The next expected uplink frame-counter.
	uint32 fCntUp = 5;

	// The frame-counter used for the next downlink frame.
	uint32 fCntDown = 6;

	// the RX delay value (0 = 1 sec, 1 = 1 sec, 2 = 2 sec ...).
	uint32 rxDelay = 7;

	// The data-rate offset used for RX1 (see LoRaWAN specs for valid values).
	uint32 rx1DROffset = 8;

	// The custom channel frequency list (this is not supported for every
	// ISM band, see the LoRaWAN specs for more information).
	repeated uint32 cFList = 9;

	// The RX window to use for downlink transmissions.
	RXWindow rxWindow = 10;

	// The data-rate to use for RX2 transmissions.
	uint32 rx2DR = 11;

	// Use relax frame-counter mode for ABP devices (this is insecure!).
	bool relaxFCnt = 12;

	// The interval (based on frame-counter) on which to calculate the ideal
	// data-rate and tx-power of the node and if needed, request an adaption.
	uint32 adrInterval = 13;

	// The installation margin to take into account when calculating the ideal
	// data-rate and tx-power. The default recommended value is 5dB.
	double installationMargin = 14;

	// The number of times the node should re-transmit an uplink frame.
	// This is controlled by the ADR engine.
	uint32 nbTrans = 15;

	// The TX power of the node. This is controlled by the ADR engine.
	uint32 txPower = 16;

}

message UpdateNodeSessionRequest {
	// The address of the device (4 bytes).
	bytes devAddr = 1;

	// The application EUI (8 bytes).
	bytes appEUI = 2;

	// The device EUI (8 bytes).
	bytes devEUI = 3;

	// The network-session key (16 bytes).
	bytes nwkSKey = 4;

	// The next expected uplink frame-counter.
	uint32 fCntUp = 5;

	// The frame-counter used for the next downlink frame.
	uint32 fCntDown = 6;

	// the RX delay value (0 = 1 sec, 1 = 1 sec, 2 = 2 sec ...).
	uint32 rxDelay = 7;

	// The data-rate offset used for RX1 (see LoRaWAN specs for valid values).
	uint32 rx1DROffset = 8;

	// The custom channel frequency list (this is not supported for every
	// ISM band, see the LoRaWAN specs for more information).
	repeated uint32 cFList = 9;

	// The RX window to use for downlink transmissions.
	RXWindow rxWindow = 10;

	// The data-rate to use for RX2 transmissions.
	uint32 rx2DR = 11;

	// Use relax frame-counter mode for ABP devices (this is insecure!).
	bool relaxFCnt = 12;

	// The interval (based on frame-counter) on which to calculate the ideal
	// data-rate and tx-power of the node and if needed, request an adaption.
	uint32 adrInterval = 13;

	// The installation margin to take into account when calculating the ideal
	// data-rate and tx-power. The default recommended value is 5dB.
	double installationMargin = 14;
}

message UpdateNodeSessionResponse {}

message DeleteNodeSessionRequest {
	bytes devEUI = 1;
}

message DeleteNodeSessionResponse {}

message GetRandomDevAddrRequest {}

message GetRandomDevAddrResponse {
	bytes devAddr = 1;
}

message EnqueueDataDownMACCommandRequest {
	bytes devEUI = 1;
	bool frmPayload = 2;
	bytes data = 3;
}

message EnqueueDataDownMACCommandResponse {}

message PushDataDownRequest {
	// DevEUI of the node to which to push the data.
	bytes devEUI = 1;

	// Data (encrypted with the AppSKey) to push to the node.
	bytes data = 2;

	// Payload must be acknowledged by the node.
	bool confirmed = 3;

	// FPort to use for transmitting the payload.
	uint32 fPort = 4;

	// FCnt used for encrypting the data. When this does not match the FCntDown
	// of the network-server, an error is returned.
	uint32 fCnt = 5;
}

message PushDataDownResponse {}

message CreateGatewayRequest {
	// MAC address of the gateway.
	bytes mac = 1;

<<<<<<< HEAD
	// Name for the gateway.
=======
	// Name of the gateway.
>>>>>>> 6e1b55f6
	string name = 2;

	// Description for the gateway.
	string description = 3;

	// Latitude of the gateway.
	double latitude = 4;

	// Longitude of the gateway.
	double longitude = 5;

	// Altitude of the gateway.
	double altitude = 6;
}

message CreateGatewayResponse {}

message GetGatewayRequest {
	// MAC address of the gateway.
	bytes mac = 1;
}

message GetGatewayResponse {
	// MAC address of the gateway.
	bytes mac = 1;

<<<<<<< HEAD
	// Description for the gateway.
=======
	// Name of the gateway.
>>>>>>> 6e1b55f6
	string name = 2;

	// Description for the gateway.
	string description = 3;

	// Latitude of the gateway.
	double latitude = 4;

	// Longitude of the gateway.
	double longitude = 5;

	// Altitude of the gateway.
	double altitude = 6;

	// The timestamp when the gateway was created.
	string createdAt = 7;

	// The timestamp when the gateway was last updated.
	string updatedAt = 8;

	// The timestamp when the gateway was first seen.
	string firstSeenAt = 9;

	// The timestamp when the gateway was last seen.
	string lastSeenAt = 10;
}

message UpdateGatewayRequest {
	// MAC address of the gateway.
	bytes mac = 1;

<<<<<<< HEAD
	// Name for the gateway.
=======
	// Name of the gateway.
>>>>>>> 6e1b55f6
	string name = 2;

	// Description for the gateway.
	string description = 3;

	// Latitude of the gateway.
	double latitude = 4;

	// Longitude of the gateway.
	double longitude = 5;

	// Altitude of the gateway.
	double altitude = 6;
}

message UpdateGatewayResponse {}

message ListGatewayRequest {
	// Max number of gateways to return in the result-set.
	int32 limit = 1;

	// Offset in the result-set (for pagination).
	int32 offset = 2;
}

message ListGatewayResponse {
	// Total number of gateways.
	int32 totalCount = 1;

	// Result-set.
	repeated GetGatewayResponse result = 2;
}

message DeleteGatewayRequest {
	// MAC address of the gateway.
	bytes mac = 1;
}

message DeleteGatewayResponse {}

enum AggregationInterval {
	SECOND = 0;
	MINUTE = 1;
	HOUR = 2;
	DAY = 3;
	WEEK = 4;
	MONTH = 5;
	QUARTER = 6;
	YEAR = 7;
}

message GatewayStats {
	// Timestamp of the (aggregated) measurement.
<<<<<<< HEAD
	string startTimestamp = 1;
=======
	string timestamp = 1;
>>>>>>> 6e1b55f6

	// Packets received by the gateway.
	int32 rxPacketsReceived = 2;

	// Packets received by the gateway that passed the CRC check.
	int32 rxPacketsReceivedOK = 3;

	// Packets received by the gateway for transmission.
	int32 txPacketsReceived = 4;

	// Packets transmitted by the gateway.
	int32 txPacketsEmitted = 5;
}

message GetGatewayStatsRequest {
	// MAC address of the gateway.
	bytes mac = 1;

	// Aggregation interval.
	AggregationInterval interval = 2;

	// Timestamp to start from.
	string startTimestamp = 3;

	// Timestamp until to get from.
	string endTimestamp = 4;
}

message GetGatewayStatsResponse {
	repeated GatewayStats result = 1;
}<|MERGE_RESOLUTION|>--- conflicted
+++ resolved
@@ -255,11 +255,7 @@
 	// MAC address of the gateway.
 	bytes mac = 1;
 
-<<<<<<< HEAD
-	// Name for the gateway.
-=======
 	// Name of the gateway.
->>>>>>> 6e1b55f6
 	string name = 2;
 
 	// Description for the gateway.
@@ -286,11 +282,7 @@
 	// MAC address of the gateway.
 	bytes mac = 1;
 
-<<<<<<< HEAD
-	// Description for the gateway.
-=======
 	// Name of the gateway.
->>>>>>> 6e1b55f6
 	string name = 2;
 
 	// Description for the gateway.
@@ -322,11 +314,7 @@
 	// MAC address of the gateway.
 	bytes mac = 1;
 
-<<<<<<< HEAD
-	// Name for the gateway.
-=======
 	// Name of the gateway.
->>>>>>> 6e1b55f6
 	string name = 2;
 
 	// Description for the gateway.
@@ -380,11 +368,7 @@
 
 message GatewayStats {
 	// Timestamp of the (aggregated) measurement.
-<<<<<<< HEAD
-	string startTimestamp = 1;
-=======
 	string timestamp = 1;
->>>>>>> 6e1b55f6
 
 	// Packets received by the gateway.
 	int32 rxPacketsReceived = 2;
