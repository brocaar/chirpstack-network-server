package mqttpubsub

import (
	"bytes"
	"encoding/json"
	"fmt"
	"regexp"
	"sync"

	log "github.com/Sirupsen/logrus"
	"github.com/brocaar/loraserver"
	"github.com/brocaar/lorawan"
	"github.com/eclipse/paho.mqtt.golang"
)

const txTopic = "application/+/node/+/tx"

var txTopicRegex = regexp.MustCompile(`application/(\w+)/node/(\w+)/tx`)

// Backend implements a MQTT pub-sub application backend.
type Backend struct {
	conn          *mqtt.Client
	txPayloadChan chan loraserver.TXPayload
	wg            sync.WaitGroup
}

// NewBackend creates a new Backend.
func NewBackend(server, username, password string) (loraserver.ApplicationBackend, error) {
	b := Backend{
		txPayloadChan: make(chan loraserver.TXPayload),
	}

	opts := mqtt.NewClientOptions()
	opts.AddBroker(server)
	opts.SetUsername(username)
	opts.SetPassword(password)
	opts.SetOnConnectHandler(b.onConnected)

	log.WithField("server", server).Info("application/mqttpubsub: connecting to mqtt server")
	b.conn = mqtt.NewClient(opts)
	if token := b.conn.Connect(); token.Wait() && token.Error() != nil {
<<<<<<< HEAD
		log.WithField("server", server).Info("application/mqttpubsub: connecting to mqtt server")
=======
		return nil, token.Error()
	}

	log.WithField("topic", txTopic).Info("application/mqttpubsub: subscribing to tx topic")
	if token := b.conn.Subscribe(txTopic, 0, b.txPayloadHandler); token.Wait() && token.Error() != nil {
>>>>>>> 504181ff
		return nil, token.Error()
	}

	return &b, nil
}

// Close closes the backend.
// Note that this closes the backend one-way (application to the backend).
// This makes it possible to perform a graceful shutdown (e.g. when there are
// still packets to send back to the application).
func (b *Backend) Close() error {
	log.Info("application/mqttpubsub: closing backend")
	log.WithField("topic", txTopic).Info("application/mqttpubsub: unsubscribing from tx topic")
	if token := b.conn.Unsubscribe(txTopic); token.Wait() && token.Error() != nil {
		return token.Error()
	}
	log.Info("application/mqttpubsub: handling last consumed messages")
	b.wg.Wait()
	close(b.txPayloadChan)
	return nil
}

// TXPayloadChan returns the TXPayload channel.
func (b *Backend) TXPayloadChan() chan loraserver.TXPayload {
	return b.txPayloadChan
}

// Send sends the given (collected) RXPackets the application.
func (b *Backend) Send(devEUI, appEUI lorawan.EUI64, payload loraserver.RXPayload) error {
	bytes, err := json.Marshal(payload)
	if err != nil {
		return err
	}

	topic := fmt.Sprintf("application/%s/node/%s/rx", appEUI, devEUI)
	log.WithField("topic", topic).Info("application/mqttpubsub: publishing message")
	if token := b.conn.Publish(topic, 0, false, bytes); token.Wait() && token.Error() != nil {
		return token.Error()
	}
	return nil
}

func (b *Backend) txPayloadHandler(c *mqtt.Client, msg mqtt.Message) {
	b.wg.Add(1)
	defer b.wg.Done()

	// get the DevEUI from the topic. with mqtt it is possible to perform
	// authorization on a per topic level. we need to be sure that the
	// topic DevEUI matches the payload DevEUI.
	match := txTopicRegex.FindStringSubmatch(msg.Topic())
	if len(match) != 3 {
		log.WithField("topic", msg.Topic()).Error("application/mqttpubsub: regex did not match")
		return
	}

	var txPayload loraserver.TXPayload
	dec := json.NewDecoder(bytes.NewReader(msg.Payload()))
	if err := dec.Decode(&txPayload); err != nil {
		log.Errorf("application/mqttpubsub: could not decode ApplicationTXPayload: %s", err)
		return
	}

	if match[2] != txPayload.DevEUI.String() {
		log.WithFields(log.Fields{
			"topic_dev_eui":   match[2],
			"payload_dev_eui": txPayload.DevEUI,
		}).Warning("topic DevEUI did not match payload DevEUI")
		return
	}

	b.txPayloadChan <- txPayload
}

// Subscribe to Topic
func (b *Backend) onConnected(c *mqtt.Client) {
	log.WithField("topic", "application/+/node/+/tx").Info("application/mqttpubsub: subscribing to tx topic")
	if token := b.conn.Subscribe("application/+/node/+/tx", 0, b.txPayloadHandler); token.Wait() && token.Error() != nil {
		log.WithField("error", "application/+/node/+/tx").Info("application/mqttpubsub: subscribing to tx topic error: %s", token.Error())
	}
}<|MERGE_RESOLUTION|>--- conflicted
+++ resolved
@@ -39,15 +39,6 @@
 	log.WithField("server", server).Info("application/mqttpubsub: connecting to mqtt server")
 	b.conn = mqtt.NewClient(opts)
 	if token := b.conn.Connect(); token.Wait() && token.Error() != nil {
-<<<<<<< HEAD
-		log.WithField("server", server).Info("application/mqttpubsub: connecting to mqtt server")
-=======
-		return nil, token.Error()
-	}
-
-	log.WithField("topic", txTopic).Info("application/mqttpubsub: subscribing to tx topic")
-	if token := b.conn.Subscribe(txTopic, 0, b.txPayloadHandler); token.Wait() && token.Error() != nil {
->>>>>>> 504181ff
 		return nil, token.Error()
 	}
 
@@ -125,6 +116,6 @@
 func (b *Backend) onConnected(c *mqtt.Client) {
 	log.WithField("topic", "application/+/node/+/tx").Info("application/mqttpubsub: subscribing to tx topic")
 	if token := b.conn.Subscribe("application/+/node/+/tx", 0, b.txPayloadHandler); token.Wait() && token.Error() != nil {
-		log.WithField("error", "application/+/node/+/tx").Info("application/mqttpubsub: subscribing to tx topic error: %s", token.Error())
+		log.WithField("error", "application/+/node/+/tx").Errorf("application/mqttpubsub: subscribing to tx topic error: %s", token.Error())
 	}
 }